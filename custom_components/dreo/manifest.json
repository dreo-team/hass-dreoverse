{
  "domain": "dreo",
  "name": "Dreo",
<<<<<<< HEAD
  "codeowners": ["@dreo-team"],
=======
  "version": "1.0.0",
  "codeowners": ["@w-xtao"],
>>>>>>> cf2af629
  "config_flow": true,
  "dependencies": ["logger"],
  "documentation": "https://github.com/dreo-team/hacs-dreo",
  "integration_type": "hub",
  "iot_class": "cloud_polling",
  "quality_scale": "bronze",
  "requirements": ["hscloud==1.0.6"]
}<|MERGE_RESOLUTION|>--- conflicted
+++ resolved
@@ -1,12 +1,8 @@
 {
   "domain": "dreo",
   "name": "Dreo",
-<<<<<<< HEAD
-  "codeowners": ["@dreo-team"],
-=======
+  "codeowners": ["@w-xtao"],
   "version": "1.0.0",
-  "codeowners": ["@w-xtao"],
->>>>>>> cf2af629
   "config_flow": true,
   "dependencies": ["logger"],
   "documentation": "https://github.com/dreo-team/hacs-dreo",
